package ui

import "github.com/charmbracelet/lipgloss"

// Theme defines the visual styling for the application
type Theme struct {
	Name             string
	HeaderStyle      lipgloss.Style
	CellStyle        lipgloss.Style
	HighlightStyle   lipgloss.Style
	BorderColor      lipgloss.Color
	SelectedRowStyle lipgloss.Style
	CategoryStyle    lipgloss.Style
<<<<<<< HEAD
=======
	SearchStyle      lipgloss.Style
	SearchInputStyle lipgloss.Style
>>>>>>> 9a111234
	TableStyle       string
}

// DefaultTheme returns the default theme
func DefaultTheme() *Theme {
	return &Theme{
		Name:             "default",
		HeaderStyle:      lipgloss.NewStyle().Bold(true).Foreground(lipgloss.Color("205")),
		CellStyle:        lipgloss.NewStyle(),
		HighlightStyle:   lipgloss.NewStyle().Bold(true).Foreground(lipgloss.Color("220")),
		BorderColor:      lipgloss.Color("240"),
		SelectedRowStyle: lipgloss.NewStyle().Background(lipgloss.Color("238")),
		CategoryStyle:    lipgloss.NewStyle().Bold(true).Foreground(lipgloss.Color("39")),
<<<<<<< HEAD
=======
		SearchStyle:      lipgloss.NewStyle().Bold(true).Foreground(lipgloss.Color("220")),
		SearchInputStyle: lipgloss.NewStyle().Background(lipgloss.Color("235")),
>>>>>>> 9a111234
		TableStyle:       "simple",
	}
}

// DarkTheme returns a dark theme variant
func DarkTheme() *Theme {
	return &Theme{
		Name:             "dark",
		HeaderStyle:      lipgloss.NewStyle().Bold(true).Foreground(lipgloss.Color("39")),
		CellStyle:        lipgloss.NewStyle().Foreground(lipgloss.Color("252")),
		HighlightStyle:   lipgloss.NewStyle().Bold(true).Foreground(lipgloss.Color("226")),
		BorderColor:      lipgloss.Color("238"),
		SelectedRowStyle: lipgloss.NewStyle().Background(lipgloss.Color("236")),
		CategoryStyle:    lipgloss.NewStyle().Bold(true).Foreground(lipgloss.Color("82")),
<<<<<<< HEAD
=======
		SearchStyle:      lipgloss.NewStyle().Bold(true).Foreground(lipgloss.Color("226")),
		SearchInputStyle: lipgloss.NewStyle().Background(lipgloss.Color("234")),
>>>>>>> 9a111234
		TableStyle:       "rounded",
	}
}

// LightTheme returns a light theme variant
func LightTheme() *Theme {
	return &Theme{
		Name:             "light",
		HeaderStyle:      lipgloss.NewStyle().Bold(true).Foreground(lipgloss.Color("25")),
		CellStyle:        lipgloss.NewStyle().Foreground(lipgloss.Color("235")),
		HighlightStyle:   lipgloss.NewStyle().Bold(true).Foreground(lipgloss.Color("196")),
		BorderColor:      lipgloss.Color("244"),
		SelectedRowStyle: lipgloss.NewStyle().Background(lipgloss.Color("254")),
		CategoryStyle:    lipgloss.NewStyle().Bold(true).Foreground(lipgloss.Color("28")),
<<<<<<< HEAD
=======
		SearchStyle:      lipgloss.NewStyle().Bold(true).Foreground(lipgloss.Color("196")),
		SearchInputStyle: lipgloss.NewStyle().Background(lipgloss.Color("255")),
>>>>>>> 9a111234
		TableStyle:       "simple",
	}
}

// MinimalTheme returns a minimal theme variant
func MinimalTheme() *Theme {
	return &Theme{
		Name:             "minimal",
		HeaderStyle:      lipgloss.NewStyle().Bold(true),
		CellStyle:        lipgloss.NewStyle(),
		HighlightStyle:   lipgloss.NewStyle().Bold(true),
		BorderColor:      lipgloss.Color("250"),
		SelectedRowStyle: lipgloss.NewStyle().Underline(true),
		CategoryStyle:    lipgloss.NewStyle().Bold(true),
<<<<<<< HEAD
=======
		SearchStyle:      lipgloss.NewStyle().Bold(true),
		SearchInputStyle: lipgloss.NewStyle().Underline(true),
>>>>>>> 9a111234
		TableStyle:       "minimal",
	}
}

// GetTheme returns a theme by name
func GetTheme(name string) *Theme {
	switch name {
	case "dark":
		return DarkTheme()
	case "light":
		return LightTheme()
	case "minimal":
		return MinimalTheme()
	default:
		return DefaultTheme()
	}
}

// GetAvailableThemes returns a list of all available theme names
func GetAvailableThemes() []string {
	return []string{"default", "dark", "light", "minimal"}
}<|MERGE_RESOLUTION|>--- conflicted
+++ resolved
@@ -11,11 +11,8 @@
 	BorderColor      lipgloss.Color
 	SelectedRowStyle lipgloss.Style
 	CategoryStyle    lipgloss.Style
-<<<<<<< HEAD
-=======
 	SearchStyle      lipgloss.Style
 	SearchInputStyle lipgloss.Style
->>>>>>> 9a111234
 	TableStyle       string
 }
 
@@ -29,11 +26,8 @@
 		BorderColor:      lipgloss.Color("240"),
 		SelectedRowStyle: lipgloss.NewStyle().Background(lipgloss.Color("238")),
 		CategoryStyle:    lipgloss.NewStyle().Bold(true).Foreground(lipgloss.Color("39")),
-<<<<<<< HEAD
-=======
 		SearchStyle:      lipgloss.NewStyle().Bold(true).Foreground(lipgloss.Color("220")),
 		SearchInputStyle: lipgloss.NewStyle().Background(lipgloss.Color("235")),
->>>>>>> 9a111234
 		TableStyle:       "simple",
 	}
 }
@@ -48,11 +42,8 @@
 		BorderColor:      lipgloss.Color("238"),
 		SelectedRowStyle: lipgloss.NewStyle().Background(lipgloss.Color("236")),
 		CategoryStyle:    lipgloss.NewStyle().Bold(true).Foreground(lipgloss.Color("82")),
-<<<<<<< HEAD
-=======
 		SearchStyle:      lipgloss.NewStyle().Bold(true).Foreground(lipgloss.Color("226")),
 		SearchInputStyle: lipgloss.NewStyle().Background(lipgloss.Color("234")),
->>>>>>> 9a111234
 		TableStyle:       "rounded",
 	}
 }
@@ -67,11 +58,8 @@
 		BorderColor:      lipgloss.Color("244"),
 		SelectedRowStyle: lipgloss.NewStyle().Background(lipgloss.Color("254")),
 		CategoryStyle:    lipgloss.NewStyle().Bold(true).Foreground(lipgloss.Color("28")),
-<<<<<<< HEAD
-=======
 		SearchStyle:      lipgloss.NewStyle().Bold(true).Foreground(lipgloss.Color("196")),
 		SearchInputStyle: lipgloss.NewStyle().Background(lipgloss.Color("255")),
->>>>>>> 9a111234
 		TableStyle:       "simple",
 	}
 }
@@ -86,11 +74,8 @@
 		BorderColor:      lipgloss.Color("250"),
 		SelectedRowStyle: lipgloss.NewStyle().Underline(true),
 		CategoryStyle:    lipgloss.NewStyle().Bold(true),
-<<<<<<< HEAD
-=======
 		SearchStyle:      lipgloss.NewStyle().Bold(true),
 		SearchInputStyle: lipgloss.NewStyle().Underline(true),
->>>>>>> 9a111234
 		TableStyle:       "minimal",
 	}
 }
