package ui

import (
	"strings"
	"testing"
)

func TestNewTableRenderer(t *testing.T) {
	theme := DefaultTheme()
	renderer := NewTableRenderer(theme)

	if renderer == nil {
		t.Fatal("NewTableRenderer() returned nil")
	}

	if renderer.theme != theme {
		t.Error("renderer should store the provided theme")
	}
}

func TestTableRenderer_Render_EmptyData(t *testing.T) {
	renderer := NewTableRenderer(DefaultTheme())

	result := renderer.Render([][]string{}, 0, 0)
	if result != "" {
		t.Error("rendering empty data should return empty string")
	}
}

func TestTableRenderer_Render_BasicTable(t *testing.T) {
	renderer := NewTableRenderer(DefaultTheme())

	data := [][]string{
		{"Header1", "Header2", "Header3"},
		{"Row1Col1", "Row1Col2", "Row1Col3"},
		{"Row2Col1", "Row2Col2", "Row2Col3"},
	}

	result := renderer.Render(data, 0, 1)

	if result == "" {
		t.Error("render should return non-empty string for valid data")
	}

	// Check that all data appears in output
	for _, row := range data {
		for _, cell := range row {
			if !strings.Contains(result, cell) {
				t.Errorf("rendered output should contain cell data: %s", cell)
			}
		}
	}

	// Check for table structure elements
	if !strings.Contains(result, "│") {
		t.Error("rendered table should contain column separators")
	}

	if !strings.Contains(result, "─") {
		t.Error("rendered table should contain header separator")
	}

	if !strings.Contains(result, "┼") {
		t.Error("rendered table should contain header separator junction")
	}
}

func TestTableRenderer_Render_SingleColumn(t *testing.T) {
	renderer := NewTableRenderer(DefaultTheme())

	data := [][]string{
		{"Header"},
		{"Row1"},
		{"Row2"},
	}

	result := renderer.Render(data, 0, 0)

	if result == "" {
		t.Error("render should return non-empty string")
	}

	// Should contain all data
	for _, row := range data {
		for _, cell := range row {
			if !strings.Contains(result, cell) {
				t.Errorf("rendered output should contain: %s", cell)
			}
		}
	}
}

func TestTableRenderer_Render_CursorHighlight(t *testing.T) {
	renderer := NewTableRenderer(DefaultTheme())

	data := [][]string{
		{"Header1", "Header2"},
		{"Row1Col1", "Row1Col2"},
		{"Row2Col1", "Row2Col2"},
	}

	// Test different cursor positions
	result1 := renderer.Render(data, 0, 1)
	result2 := renderer.Render(data, 1, 1)

	// Both should render without error
	if result1 == "" || result2 == "" {
		t.Error("both renders should produce output")
	}

	// Note: cursor highlighting may or may not produce visibly different text
	// depending on the terminal styling, so we just verify both work
}

func TestTableRenderer_Render_VariableColumnWidths(t *testing.T) {
	renderer := NewTableRenderer(DefaultTheme())

	data := [][]string{
		{"Short", "Very Long Header Text"},
		{"A", "B"},
		{"Medium Text", "C"},
	}

	result := renderer.Render(data, 0, 0)

	if result == "" {
		t.Error("render should handle variable column widths")
	}

	// Should contain all data
	for _, row := range data {
		for _, cell := range row {
			if !strings.Contains(result, cell) {
				t.Errorf("rendered output should contain: %s", cell)
			}
		}
	}
}

func TestTableRenderer_Render_UnicodeContent(t *testing.T) {
	renderer := NewTableRenderer(DefaultTheme())

	data := [][]string{
		{"ASCII", "Unicode"},
		{"test", "测试"},
		{"emoji", "🚀💻"},
	}

	result := renderer.Render(data, 0, 0)

	if result == "" {
		t.Error("render should handle unicode content")
	}

	// Should contain unicode characters
	if !strings.Contains(result, "测试") {
		t.Error("should handle Chinese characters")
	}

	if !strings.Contains(result, "🚀💻") {
		t.Error("should handle emoji characters")
	}
}

func TestTableRenderer_RenderWithInstructions(t *testing.T) {
	renderer := NewTableRenderer(DefaultTheme())

	data := [][]string{
		{"Header"},
		{"Row1"},
	}

	result := renderer.RenderWithInstructions(data, 0, 0)

	if result == "" {
		t.Error("RenderWithInstructions should return non-empty string")
	}

	// Should contain the table data
	if !strings.Contains(result, "Header") {
		t.Error("should contain table data")
	}

	// Should contain instructions
	if !strings.Contains(result, "arrow keys") {
		t.Error("should contain usage instructions")
	}

	if !strings.Contains(result, "hjkl") {
		t.Error("should contain vim-style key instructions")
	}

	if !strings.Contains(result, "q to quit") {
		t.Error("should contain quit instructions")
	}
}

func TestTableRenderer_RenderWithInstructions_EmptyData(t *testing.T) {
	renderer := NewTableRenderer(DefaultTheme())

	result := renderer.RenderWithInstructions([][]string{}, 0, 0)

	// Should still contain instructions even with empty data
	if !strings.Contains(result, "arrow keys") {
		t.Error("should contain instructions even with empty data")
	}
}

func TestTableRenderer_Render_EdgeCases(t *testing.T) {
	renderer := NewTableRenderer(DefaultTheme())

	// Test with nil data
	result := renderer.Render(nil, 0, 0)
	if result != "" {
		t.Error("nil data should return empty string")
	}

	// Test with empty rows
	data := [][]string{
		{},
	}
	result = renderer.Render(data, 0, 0)
	// Should handle gracefully (might be empty or minimal output)

	// Test with consistent row lengths only to avoid index out of bounds
	data = [][]string{
		{"A", "B", "C"},
		{"1", "2", "3"},
		{"X", "Y", "Z"},
	}
	result = renderer.Render(data, 0, 0)
	if result == "" {
		t.Error("should handle consistent table structure")
	}
}

func TestTableRenderer_Render_LargeTable(t *testing.T) {
	renderer := NewTableRenderer(DefaultTheme())

	// Create a larger table
	data := make([][]string, 100)
	data[0] = []string{"Col1", "Col2", "Col3", "Col4", "Col5"}

	for i := 1; i < 100; i++ {
		data[i] = []string{
			"Row" + string(rune(i)),
			"Data" + string(rune(i)),
			"Test" + string(rune(i)),
			"Value" + string(rune(i)),
			"End" + string(rune(i)),
		}
	}

	result := renderer.Render(data, 2, 50)

	if result == "" {
		t.Error("should handle large tables")
	}

	// Should contain header
	if !strings.Contains(result, "Col1") {
		t.Error("should contain header data")
	}
}

func TestTableRenderer_Render_SpecialCharacters(t *testing.T) {
	renderer := NewTableRenderer(DefaultTheme())

	data := [][]string{
		{"Special", "Characters"},
		{"Tabs\tTest", "Newlines\nTest"},
		{"Quotes\"Test", "Backslash\\Test"},
	}

	result := renderer.Render(data, 0, 0)

	if result == "" {
		t.Error("should handle special characters")
	}

	// Should handle without crashing
	if !strings.Contains(result, "Special") {
		t.Error("should contain header data")
	}
}

<<<<<<< HEAD
// TestTableRenderer_BorderAlignment tests that table borders are properly aligned
// This test prevents layout bugs where borders don't line up with content
func TestTableRenderer_BorderAlignment(t *testing.T) {
	renderer := NewTableRenderer(DefaultTheme())

	data := [][]string{
		{"Short", "Medium Text", "Very Long Header Text"},
		{"A", "B", "C"},
		{"Test", "Data", "Value"},
	}

	result := renderer.Render(data, 0, 0)
	lines := strings.Split(result, "\n")

	// Filter out empty lines
	var nonEmptyLines []string
	for _, line := range lines {
		if strings.TrimSpace(line) != "" {
			nonEmptyLines = append(nonEmptyLines, line)
		}
	}

	if len(nonEmptyLines) < 5 {
		t.Fatal("Expected at least 5 non-empty lines (top border, header, separator, 2 data rows, bottom border)")
	}

	// Check that all border lines have the same length
	var borderLineLength int
	borderLines := []int{0, 2, len(nonEmptyLines) - 1} // top border, separator, bottom border

	for i, lineIdx := range borderLines {
		line := nonEmptyLines[lineIdx]
		if i == 0 {
			borderLineLength = len(line)
		} else {
			if len(line) != borderLineLength {
				t.Errorf("Border line %d has length %d, expected %d. Line: %s",
					lineIdx, len(line), borderLineLength, line)
			}
		}
	}

	// Check that content lines (header and data rows) have consistent structure
	contentLines := []int{1, 3, 4} // header and data rows
	var verticalBarCount int

	for i, lineIdx := range contentLines {
		line := nonEmptyLines[lineIdx]
		currentBarCount := strings.Count(line, "│")

		if i == 0 {
			verticalBarCount = currentBarCount
		} else {
			if currentBarCount != verticalBarCount {
				t.Errorf("Content line %d has %d vertical bars, expected %d. Line: %s",
					lineIdx, currentBarCount, verticalBarCount, line)
			}
		}
	}

	// Verify structural consistency - all content lines should have the same number of vertical bars
	expectedBarCount := strings.Count(nonEmptyLines[1], "│") // header line
	for _, lineIdx := range contentLines[1:] {               // check other content lines
		line := nonEmptyLines[lineIdx]
		actualBarCount := strings.Count(line, "│")
		if actualBarCount != expectedBarCount {
			t.Errorf("Line %d has %d vertical bars, expected %d. Line: %s",
				lineIdx, actualBarCount, expectedBarCount, line)
		}
	}
}

// TestTableRenderer_DifferentTableStyles tests that all table styles maintain proper alignment
func TestTableRenderer_DifferentTableStyles(t *testing.T) {
	themes := map[string]*Theme{
		"default": DefaultTheme(),
		"dark":    DarkTheme(),
		"light":   LightTheme(),
		"minimal": MinimalTheme(),
	}

	data := [][]string{
		{"Style", "Test", "Table"},
		{"Row1", "Data1", "Value1"},
		{"Row2", "Data2", "Value2"},
	}

	for themeName, theme := range themes {
		t.Run(themeName, func(t *testing.T) {
			renderer := NewTableRenderer(theme)
			result := renderer.Render(data, 0, 0)

			if result == "" {
				t.Errorf("Theme %s should produce output", themeName)
				return
			}

			// All content should be present
			for _, row := range data {
				for _, cell := range row {
					if !strings.Contains(result, cell) {
						t.Errorf("Theme %s missing cell content: %s", themeName, cell)
					}
				}
			}

			// For non-minimal styles, check for table structure
			if theme.TableStyle != "minimal" {
				lines := strings.Split(result, "\n")
				var nonEmptyLines []string
				for _, line := range lines {
					if strings.TrimSpace(line) != "" {
						nonEmptyLines = append(nonEmptyLines, line)
					}
				}

				if len(nonEmptyLines) < 3 {
					t.Errorf("Theme %s should have at least 3 lines", themeName)
					return
				}

				// Check for vertical separators in content lines
				headerLine := ""
				for _, line := range nonEmptyLines {
					if strings.Contains(line, "Style") {
						headerLine = line
						break
					}
				}

				if headerLine == "" {
					t.Errorf("Theme %s should contain header line", themeName)
					return
				}

				// Should have at least 2 vertical bars (start and end, plus internal separators)
				barCount := strings.Count(headerLine, "│")
				if barCount < 2 {
					t.Errorf("Theme %s header should have at least 2 vertical bars, got %d", themeName, barCount)
				}
			}
		})
	}
}

// TestTableRenderer_ColumnWidthConsistency tests that column widths are calculated consistently
func TestTableRenderer_ColumnWidthConsistency(t *testing.T) {
	renderer := NewTableRenderer(DefaultTheme())

	// Test with varying content lengths
	data := [][]string{
		{"A", "BB", "CCC"},
		{"DDDD", "E", "FF"},
		{"G", "HHHH", "I"},
	}

	result := renderer.Render(data, 0, 0)
	lines := strings.Split(result, "\n")

	// Find content lines (lines containing data)
	var contentLines []string
	for _, line := range lines {
		if strings.Contains(line, "│") && (strings.Contains(line, "A") || strings.Contains(line, "DDDD") || strings.Contains(line, "G")) {
			contentLines = append(contentLines, line)
		}
	}

	if len(contentLines) != 3 {
		t.Fatalf("Expected 3 content lines, got %d", len(contentLines))
	}

	// All content lines should have the same length (accounting for consistent column spacing)
	expectedLength := len(contentLines[0])
	for i, line := range contentLines {
		if len(line) != expectedLength {
			t.Errorf("Content line %d has length %d, expected %d. Line: %s",
				i, len(line), expectedLength, line)
		}
	}
}
=======
func TestTableRenderer_GetTheme(t *testing.T) {
	theme := DefaultTheme()
	renderer := NewTableRenderer(theme)
	
	retrievedTheme := renderer.GetTheme()
	if retrievedTheme != theme {
		t.Error("GetTheme should return the same theme instance")
	}
	if retrievedTheme.Name != "default" {
		t.Error("should return theme with correct name")
	}
}


func TestTableRenderer_HighlightSearchTerm(t *testing.T) {
	theme := DefaultTheme()
	renderer := NewTableRenderer(theme)
	
	// Test basic highlighting
	result := renderer.highlightSearchTerm("move up", "move")
	if !strings.Contains(result, "move") {
		t.Error("should contain the search term")
	}
	
	// Test case insensitive highlighting
	result = renderer.highlightSearchTerm("MOVE up", "move")
	if !strings.Contains(result, "MOVE") {
		t.Error("should preserve original case")
	}
	
	// Test no match
	result = renderer.highlightSearchTerm("quit", "move")
	if result != "quit" {
		t.Error("should return original text when no match")
	}
	
	// Test empty search term
	result = renderer.highlightSearchTerm("some text", "")
	if result != "some text" {
		t.Error("should return original text when search term is empty")
	}
}

func TestTableRenderer_RenderWithHighlighting(t *testing.T) {
	theme := DefaultTheme()
	renderer := NewTableRenderer(theme)
	
	data := [][]string{
		{"Shortcut", "Description"},
		{"k", "move up"},
		{"j", "move down"},
	}
	
	// Test highlighting render
	result := renderer.RenderWithHighlighting(data, 0, 1, "move")
	if result == "" {
		t.Error("should return non-empty string")
	}
	
	// Should contain all data
	for _, row := range data {
		for _, cell := range row {
			if !strings.Contains(result, cell) {
				t.Errorf("rendered output should contain cell data: %s", cell)
			}
		}
	}
	
	// Test with empty search term (should work like normal render)
	result2 := renderer.RenderWithHighlighting(data, 0, 1, "")
	if result2 == "" {
		t.Error("should return non-empty string even with empty search term")
	}
}
>>>>>>> 9a111234
<|MERGE_RESOLUTION|>--- conflicted
+++ resolved
@@ -284,188 +284,6 @@
 	}
 }
 
-<<<<<<< HEAD
-// TestTableRenderer_BorderAlignment tests that table borders are properly aligned
-// This test prevents layout bugs where borders don't line up with content
-func TestTableRenderer_BorderAlignment(t *testing.T) {
-	renderer := NewTableRenderer(DefaultTheme())
-
-	data := [][]string{
-		{"Short", "Medium Text", "Very Long Header Text"},
-		{"A", "B", "C"},
-		{"Test", "Data", "Value"},
-	}
-
-	result := renderer.Render(data, 0, 0)
-	lines := strings.Split(result, "\n")
-
-	// Filter out empty lines
-	var nonEmptyLines []string
-	for _, line := range lines {
-		if strings.TrimSpace(line) != "" {
-			nonEmptyLines = append(nonEmptyLines, line)
-		}
-	}
-
-	if len(nonEmptyLines) < 5 {
-		t.Fatal("Expected at least 5 non-empty lines (top border, header, separator, 2 data rows, bottom border)")
-	}
-
-	// Check that all border lines have the same length
-	var borderLineLength int
-	borderLines := []int{0, 2, len(nonEmptyLines) - 1} // top border, separator, bottom border
-
-	for i, lineIdx := range borderLines {
-		line := nonEmptyLines[lineIdx]
-		if i == 0 {
-			borderLineLength = len(line)
-		} else {
-			if len(line) != borderLineLength {
-				t.Errorf("Border line %d has length %d, expected %d. Line: %s",
-					lineIdx, len(line), borderLineLength, line)
-			}
-		}
-	}
-
-	// Check that content lines (header and data rows) have consistent structure
-	contentLines := []int{1, 3, 4} // header and data rows
-	var verticalBarCount int
-
-	for i, lineIdx := range contentLines {
-		line := nonEmptyLines[lineIdx]
-		currentBarCount := strings.Count(line, "│")
-
-		if i == 0 {
-			verticalBarCount = currentBarCount
-		} else {
-			if currentBarCount != verticalBarCount {
-				t.Errorf("Content line %d has %d vertical bars, expected %d. Line: %s",
-					lineIdx, currentBarCount, verticalBarCount, line)
-			}
-		}
-	}
-
-	// Verify structural consistency - all content lines should have the same number of vertical bars
-	expectedBarCount := strings.Count(nonEmptyLines[1], "│") // header line
-	for _, lineIdx := range contentLines[1:] {               // check other content lines
-		line := nonEmptyLines[lineIdx]
-		actualBarCount := strings.Count(line, "│")
-		if actualBarCount != expectedBarCount {
-			t.Errorf("Line %d has %d vertical bars, expected %d. Line: %s",
-				lineIdx, actualBarCount, expectedBarCount, line)
-		}
-	}
-}
-
-// TestTableRenderer_DifferentTableStyles tests that all table styles maintain proper alignment
-func TestTableRenderer_DifferentTableStyles(t *testing.T) {
-	themes := map[string]*Theme{
-		"default": DefaultTheme(),
-		"dark":    DarkTheme(),
-		"light":   LightTheme(),
-		"minimal": MinimalTheme(),
-	}
-
-	data := [][]string{
-		{"Style", "Test", "Table"},
-		{"Row1", "Data1", "Value1"},
-		{"Row2", "Data2", "Value2"},
-	}
-
-	for themeName, theme := range themes {
-		t.Run(themeName, func(t *testing.T) {
-			renderer := NewTableRenderer(theme)
-			result := renderer.Render(data, 0, 0)
-
-			if result == "" {
-				t.Errorf("Theme %s should produce output", themeName)
-				return
-			}
-
-			// All content should be present
-			for _, row := range data {
-				for _, cell := range row {
-					if !strings.Contains(result, cell) {
-						t.Errorf("Theme %s missing cell content: %s", themeName, cell)
-					}
-				}
-			}
-
-			// For non-minimal styles, check for table structure
-			if theme.TableStyle != "minimal" {
-				lines := strings.Split(result, "\n")
-				var nonEmptyLines []string
-				for _, line := range lines {
-					if strings.TrimSpace(line) != "" {
-						nonEmptyLines = append(nonEmptyLines, line)
-					}
-				}
-
-				if len(nonEmptyLines) < 3 {
-					t.Errorf("Theme %s should have at least 3 lines", themeName)
-					return
-				}
-
-				// Check for vertical separators in content lines
-				headerLine := ""
-				for _, line := range nonEmptyLines {
-					if strings.Contains(line, "Style") {
-						headerLine = line
-						break
-					}
-				}
-
-				if headerLine == "" {
-					t.Errorf("Theme %s should contain header line", themeName)
-					return
-				}
-
-				// Should have at least 2 vertical bars (start and end, plus internal separators)
-				barCount := strings.Count(headerLine, "│")
-				if barCount < 2 {
-					t.Errorf("Theme %s header should have at least 2 vertical bars, got %d", themeName, barCount)
-				}
-			}
-		})
-	}
-}
-
-// TestTableRenderer_ColumnWidthConsistency tests that column widths are calculated consistently
-func TestTableRenderer_ColumnWidthConsistency(t *testing.T) {
-	renderer := NewTableRenderer(DefaultTheme())
-
-	// Test with varying content lengths
-	data := [][]string{
-		{"A", "BB", "CCC"},
-		{"DDDD", "E", "FF"},
-		{"G", "HHHH", "I"},
-	}
-
-	result := renderer.Render(data, 0, 0)
-	lines := strings.Split(result, "\n")
-
-	// Find content lines (lines containing data)
-	var contentLines []string
-	for _, line := range lines {
-		if strings.Contains(line, "│") && (strings.Contains(line, "A") || strings.Contains(line, "DDDD") || strings.Contains(line, "G")) {
-			contentLines = append(contentLines, line)
-		}
-	}
-
-	if len(contentLines) != 3 {
-		t.Fatalf("Expected 3 content lines, got %d", len(contentLines))
-	}
-
-	// All content lines should have the same length (accounting for consistent column spacing)
-	expectedLength := len(contentLines[0])
-	for i, line := range contentLines {
-		if len(line) != expectedLength {
-			t.Errorf("Content line %d has length %d, expected %d. Line: %s",
-				i, len(line), expectedLength, line)
-		}
-	}
-}
-=======
 func TestTableRenderer_GetTheme(t *testing.T) {
 	theme := DefaultTheme()
 	renderer := NewTableRenderer(theme)
@@ -540,4 +358,3 @@
 		t.Error("should return non-empty string even with empty search term")
 	}
 }
->>>>>>> 9a111234
